# Trivial/rudimentary eHN-simplified implementation

Aligned with version 1.00 / 2021-4-14 of the spec:
	https://github.com/ehn-digital-green-development/hcert-spec/blob/main/hcert_spec.md

For round-trip testing of ```hc1_sign.py``` and ```hc1_verify.py``` take some
JSON, e.g. ```{ "Foo" : "Bar }```, CBOR package, COSE sign, compress and base45
convert it for use in a QR.

1. COSE sign
   1. compact the JSON into CBOR
   1. wrap it into a payload (Health claim -260, add issuer/dates)
   1. sign and package as a COSE message
   1. ZLIB compress
   1. Base45 encode 
1. COSE verify     
   1. Base45 decode
   1. ZLIB decompress
   1. check the signature on the COSE message
   1. unpack the CBOR into JSON
   1. unpack the payload and extract the issuer and dates
   1. unpack the health claim and output as json.

### Decoding a barcode from production (i.e. a DCC in the wild)

     qrdecode photo.jpg | python3 ./hc1_verify.py -v -U -p

or

     qrdecode photo.jpg | python3 ./hc1_verify.py -v -i -p

The first will check against the Dutch copy of the eHealth trustlist; the second version, with the -i, will not check the actual signature. The typical output will look like:

```
Correct signature against known key (kid=3lTmAZX19GQ=)
Issuer              : NL
Experation time     : 1626966160
Issued At           : 1624546960
Health payload      : {
    "dob": "XXXX-XX-XX",
    "nam": {
        "fn": "xxx Xxxxx",
        "fnt": "XXX<XXXXX",
        "gn": "Xxxx Xxxxxx",
        "gnt": "XXXX<XXXXXX"
    },
    "v": [
        {
            "ci": "URN:UCI:01:NL:......#:",
            "co": "NL",
            "dn": 1,
            "dt": "2021-06-07",
            "is": "Ministry of Health Welfare and Sport",
            "ma": "ORG-100001417",
            "mp": "EU/1/20/1525",
            "sd": 1,
            "tg": "840539006",
            "vp": "J07BX03"
        }
    ],
    "ver": "1.3.0"
}
```

### Test Steps

1. Generate the CSCA and DSC with ```./gen-csca-dsc.sh```	
1. Run the command: ```echo '{"A": 1234}' | python3.8 hc1_sign.py | python3.8 hc1_verify.py```
1. You should see the output: ```{"A": 1234}```

```echo '{ "Foo":1, "Bar":{ "Field1": "a value",   "integer":1212112121 }}' | python3.8 hc1_sign.py | python3.8 hc1_verify.py prettyprint-json```

Which should output:

```
{
    "Foo": 1, 
    "Bar": {
        "Field1": "a value", 
        "integer": 1212112121
   }
}
```
<<<<<<< HEAD

# Testing COSE from Austrian website

Testing against the AT cases:

1. Fetch the Base45 from https://dev.a-sit.at/certservice
1. Remove the first 2 bytes and do

   ```pbpaste| sed -e 's/^00//' | python3.8 hc1_verify.py --base64 --ignore-signature --cbor```
=======
>>>>>>> 24d129fa
<|MERGE_RESOLUTION|>--- conflicted
+++ resolved
@@ -81,7 +81,7 @@
    }
 }
 ```
-<<<<<<< HEAD
+
 
 # Testing COSE from Austrian website
 
@@ -90,6 +90,4 @@
 1. Fetch the Base45 from https://dev.a-sit.at/certservice
 1. Remove the first 2 bytes and do
 
-   ```pbpaste| sed -e 's/^00//' | python3.8 hc1_verify.py --base64 --ignore-signature --cbor```
-=======
->>>>>>> 24d129fa
+   ```pbpaste| sed -e 's/^00//' | python3.8 hc1_verify.py --base64 --ignore-signature --cbor```